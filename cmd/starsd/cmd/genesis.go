--- conflicted
+++ resolved
@@ -1,6 +1,5 @@
 package cmd
 
-<<<<<<< HEAD
 // COME BACK IS THIS NECESSARY FILE
 
 // import (
@@ -11,8 +10,8 @@
 
 // 	"github.com/spf13/cobra"
 
-// 	tmproto "github.com/cometbft/cometbft/proto/tendermint/types"
-// 	tmtypes "github.com/cometbft/cometbft/types"
+// 	tmproto "github.com/tendermint/tendermint/proto/tendermint/types"
+// 	tmtypes "github.com/tendermint/tendermint/types"
 
 // 	"github.com/cosmos/cosmos-sdk/client"
 // 	"github.com/cosmos/cosmos-sdk/client/flags"
@@ -27,17 +26,16 @@
 // 	distributiontypes "github.com/cosmos/cosmos-sdk/x/distribution/types"
 // 	genutiltypes "github.com/cosmos/cosmos-sdk/x/genutil/types"
 // 	govtypes "github.com/cosmos/cosmos-sdk/x/gov/types"
-// 	legacygovtypes "github.com/cosmos/cosmos-sdk/x/gov/types/v1beta1"
 // 	slashingtypes "github.com/cosmos/cosmos-sdk/x/slashing/types"
 // 	stakingtypes "github.com/cosmos/cosmos-sdk/x/staking/types"
-// 	ibctransfertypes "github.com/cosmos/ibc-go/v7/modules/apps/transfer/types"
-// 	minttypes "github.com/public-awesome/stargaze/v11/x/mint/types"
+// 	ibctransfertypes "github.com/cosmos/ibc-go/v4/modules/apps/transfer/types"
+// 	minttypes "github.com/public-awesome/stargaze/v12/x/mint/types"
 
 // 	// appParams "github.com/public-awesome/stargaze/app/params"
 // 	"github.com/CosmWasm/wasmd/x/wasm"
 // 	wasmtypes "github.com/CosmWasm/wasmd/x/wasm/types"
-// 	alloctypes "github.com/public-awesome/stargaze/v11/x/alloc/types"
-// 	globalfeetypes "github.com/public-awesome/stargaze/v11/x/globalfee/types"
+// 	alloctypes "github.com/public-awesome/stargaze/v12/x/alloc/types"
+// 	globalfeetypes "github.com/public-awesome/stargaze/v12/x/globalfee/types"
 // )
 
 // const (
@@ -77,7 +75,7 @@
 
 // 	StakingParams      stakingtypes.Params
 // 	DistributionParams distributiontypes.Params
-// 	GovParams          legacygovtypes.Params
+// 	GovParams          govtypes.Params
 
 // 	CrisisConstantFee sdk.Coin
 
@@ -227,7 +225,7 @@
 // 	appState[distributiontypes.ModuleName] = distributionGenStateBz
 
 // 	// gov module genesis
-// 	govGenState := legacygovtypes.DefaultGenesisState()
+// 	govGenState := govtypes.DefaultGenesisState()
 // 	govGenState.DepositParams = genesisParams.GovParams.DepositParams
 // 	govGenState.TallyParams = genesisParams.GovParams.TallyParams
 // 	govGenState.VotingParams = genesisParams.GovParams.VotingParams
@@ -519,522 +517,4 @@
 // 	genParams.GovParams.VotingParams.VotingPeriod = time.Minute * 1          // 5 min
 // 	// genParams.WasmParams.MaxWasmCodeSize = 1000 * 1024 * 2                   // 2000kb
 // 	return genParams
-// }
-=======
-import (
-	"encoding/json"
-	"fmt"
-	"os"
-	"time"
-
-	"github.com/spf13/cobra"
-
-	tmproto "github.com/tendermint/tendermint/proto/tendermint/types"
-	tmtypes "github.com/tendermint/tendermint/types"
-
-	"github.com/cosmos/cosmos-sdk/client"
-	"github.com/cosmos/cosmos-sdk/client/flags"
-	"github.com/cosmos/cosmos-sdk/server"
-	sdk "github.com/cosmos/cosmos-sdk/types"
-	"github.com/cosmos/cosmos-sdk/types/module"
-	authtypes "github.com/cosmos/cosmos-sdk/x/auth/types"
-	"github.com/cosmos/cosmos-sdk/x/genutil"
-
-	banktypes "github.com/cosmos/cosmos-sdk/x/bank/types"
-	crisistypes "github.com/cosmos/cosmos-sdk/x/crisis/types"
-	distributiontypes "github.com/cosmos/cosmos-sdk/x/distribution/types"
-	genutiltypes "github.com/cosmos/cosmos-sdk/x/genutil/types"
-	govtypes "github.com/cosmos/cosmos-sdk/x/gov/types"
-	slashingtypes "github.com/cosmos/cosmos-sdk/x/slashing/types"
-	stakingtypes "github.com/cosmos/cosmos-sdk/x/staking/types"
-	ibctransfertypes "github.com/cosmos/ibc-go/v4/modules/apps/transfer/types"
-	minttypes "github.com/public-awesome/stargaze/v12/x/mint/types"
-
-	// appParams "github.com/public-awesome/stargaze/app/params"
-	"github.com/CosmWasm/wasmd/x/wasm"
-	wasmtypes "github.com/CosmWasm/wasmd/x/wasm/types"
-	alloctypes "github.com/public-awesome/stargaze/v12/x/alloc/types"
-	globalfeetypes "github.com/public-awesome/stargaze/v12/x/globalfee/types"
-)
-
-const (
-	HumanCoinUnit       = "stars"
-	BaseCoinUnit        = "ustars"
-	StarsExponent       = 6
-	Bech32PrefixAccAddr = "stars"
-)
-
-type Snapshot struct {
-	TotalStarsAirdropAmount sdk.Int                    `json:"total_stars_amount"`
-	Accounts                map[string]SnapshotAccount `json:"accounts"`
-}
-
-type SnapshotAccount struct {
-	AtomAddress              string  `json:"atom_address"`
-	OsmoAddress              string  `json:"osmo_address"`
-	RegenAddress             string  `json:"regen_address"`
-	StargazeHubDelegator     bool    `json:"sg_hub_delegator"`
-	StargazeOsmosisDelegator bool    `json:"sg_osmosis_delegator"`
-	StargazeRegenDelegator   bool    `json:"sg_regen_delegator"`
-	AtomStaker               bool    `json:"atom_staker"`
-	OsmoStaker               bool    `json:"osmo_staker"`
-	OsmosisLiquidityProvider bool    `json:"osmosis_lp"`
-	AirdropAmount            sdk.Int `json:"airdrop_amount"`
-}
-
-type GenesisParams struct {
-	AirdropSupply sdk.Int
-
-	StrategicReserveAccounts []banktypes.Balance
-
-	ConsensusParams *tmproto.ConsensusParams
-
-	GenesisTime         time.Time
-	NativeCoinMetadatas []banktypes.Metadata
-
-	StakingParams      stakingtypes.Params
-	DistributionParams distributiontypes.Params
-	GovParams          govtypes.Params
-
-	CrisisConstantFee sdk.Coin
-
-	SlashingParams slashingtypes.Params
-
-	AllocParams     alloctypes.Params
-	MintParams      minttypes.Params
-	GlobalFeeParams globalfeetypes.Params
-
-	WasmParams wasmtypes.Params
-}
-
-func PrepareGenesisCmd(defaultNodeHome string, mbm module.BasicManager) *cobra.Command {
-	cmd := &cobra.Command{
-		Use:   "prepare-genesis [network] [chainID] [file]",
-		Short: "Prepare a genesis file with initial setup",
-		Long: `Prepare a genesis file with initial setup.
-Examples include:
-	- Setting module initial params
-	- Setting denom metadata
-Example:
-	starsd prepare-genesis mainnet stargaze-1 snapshot.json
-	- Check input genesis:
-		file is at ~/.starsd/config/genesis.json
-`,
-		Args: cobra.ExactArgs(3),
-		RunE: func(cmd *cobra.Command, args []string) error {
-			clientCtx := client.GetClientContextFromCmd(cmd)
-			cdc := clientCtx.Codec
-
-			serverCtx := server.GetServerContextFromCmd(cmd)
-			config := serverCtx.Config
-			config.SetRoot(clientCtx.HomeDir)
-
-			// read genesis file
-			genFile := config.GenesisFile()
-			appState, genDoc, err := genutiltypes.GenesisStateFromGenFile(genFile)
-			if err != nil {
-				return fmt.Errorf("failed to unmarshal genesis state: %w", err)
-			}
-
-			// get genesis params
-			genesisParams := MainnetGenesisParams()
-			switch args[0] {
-			case "localnet":
-				genesisParams = LocalnetGenesisParams()
-			case "testnet":
-				genesisParams = TestnetGenesisParams()
-			case "devnet":
-				genesisParams = DevnetGenesisParams()
-			}
-			// get genesis params
-			chainID := args[1]
-
-			// read snapshot.json and parse into struct
-			snapshotFile, err := os.ReadFile(args[2])
-			if err != nil {
-				return err
-			}
-			snapshot := Snapshot{}
-			err = json.Unmarshal(snapshotFile, &snapshot)
-			if err != nil {
-				return err
-			}
-
-			// run Prepare Genesis
-			appState, genDoc, err = PrepareGenesis(clientCtx, appState, genDoc, genesisParams, chainID, snapshot)
-			if err != nil {
-				return fmt.Errorf("failed to prepare genesis: %w", err)
-			}
-
-			// validate genesis state
-			if err = mbm.ValidateGenesis(cdc, clientCtx.TxConfig, appState); err != nil {
-				return fmt.Errorf("error validating genesis file: %s", err.Error())
-			}
-
-			// save genesis
-			appStateJSON, err := json.Marshal(appState)
-			if err != nil {
-				return fmt.Errorf("failed to marshal application genesis state: %w", err)
-			}
-
-			genDoc.AppState = appStateJSON
-			err = genutil.ExportGenesisFile(genDoc, genFile)
-			return err
-		},
-	}
-
-	cmd.Flags().String(flags.FlagHome, defaultNodeHome, "The application home directory")
-	flags.AddQueryFlagsToCmd(cmd)
-
-	return cmd
-}
-
-// fill with data
-func PrepareGenesis(
-	clientCtx client.Context,
-	appState map[string]json.RawMessage,
-	genDoc *tmtypes.GenesisDoc,
-	genesisParams GenesisParams,
-	chainID string,
-	_ Snapshot,
-) (map[string]json.RawMessage, *tmtypes.GenesisDoc, error) {
-	cdc := clientCtx.Codec
-
-	// chain params genesis
-	genDoc.GenesisTime = genesisParams.GenesisTime
-	genDoc.ChainID = chainID
-	genDoc.ConsensusParams = genesisParams.ConsensusParams
-
-	// IBC transfer module genesis
-	ibcGenState := ibctransfertypes.DefaultGenesisState()
-	ibcGenState.Params.SendEnabled = true
-	ibcGenState.Params.ReceiveEnabled = true
-	ibcGenStateBz, err := cdc.MarshalJSON(ibcGenState)
-	if err != nil {
-		return nil, nil, fmt.Errorf("failed to marshal IBC transfer genesis state: %w", err)
-	}
-	appState[ibctransfertypes.ModuleName] = ibcGenStateBz
-
-	// mint module genesis
-	mintGenState := minttypes.DefaultGenesisState()
-	mintGenState.Params = genesisParams.MintParams
-
-	mintGenStateBz, err := cdc.MarshalJSON(mintGenState)
-	if err != nil {
-		return nil, nil, fmt.Errorf("failed to marshal mint genesis state: %w", err)
-	}
-	appState[minttypes.ModuleName] = mintGenStateBz
-
-	// staking module genesis
-	stakingGenState := stakingtypes.GetGenesisStateFromAppState(cdc, appState)
-	stakingGenState.Params = genesisParams.StakingParams
-	stakingGenStateBz, err := cdc.MarshalJSON(stakingGenState)
-	if err != nil {
-		return nil, nil, fmt.Errorf("failed to marshal staking genesis state: %w", err)
-	}
-	appState[stakingtypes.ModuleName] = stakingGenStateBz
-
-	// distribution module genesis
-	distributionGenState := distributiontypes.DefaultGenesisState()
-	distributionGenState.Params = genesisParams.DistributionParams
-	distributionGenStateBz, err := cdc.MarshalJSON(distributionGenState)
-	if err != nil {
-		return nil, nil, fmt.Errorf("failed to marshal distribution genesis state: %w", err)
-	}
-	appState[distributiontypes.ModuleName] = distributionGenStateBz
-
-	// gov module genesis
-	govGenState := govtypes.DefaultGenesisState()
-	govGenState.DepositParams = genesisParams.GovParams.DepositParams
-	govGenState.TallyParams = genesisParams.GovParams.TallyParams
-	govGenState.VotingParams = genesisParams.GovParams.VotingParams
-	govGenStateBz, err := cdc.MarshalJSON(govGenState)
-	if err != nil {
-		return nil, nil, fmt.Errorf("failed to marshal gov genesis state: %w", err)
-	}
-	appState[govtypes.ModuleName] = govGenStateBz
-
-	// crisis module genesis
-	crisisGenState := crisistypes.DefaultGenesisState()
-	crisisGenState.ConstantFee = genesisParams.CrisisConstantFee
-	crisisGenStateBz, err := cdc.MarshalJSON(crisisGenState)
-	if err != nil {
-		return nil, nil, fmt.Errorf("failed to marshal crisis genesis state: %w", err)
-	}
-	appState[crisistypes.ModuleName] = crisisGenStateBz
-
-	// slashing module genesis
-	slashingGenState := slashingtypes.DefaultGenesisState()
-	slashingGenState.Params = genesisParams.SlashingParams
-	slashingGenStateBz, err := cdc.MarshalJSON(slashingGenState)
-	if err != nil {
-		return nil, nil, fmt.Errorf("failed to marshal slashing genesis state: %w", err)
-	}
-	appState[slashingtypes.ModuleName] = slashingGenStateBz
-
-	// auth accounts
-	authGenState := authtypes.GetGenesisStateFromAppState(cdc, appState)
-	accs, err := authtypes.UnpackAccounts(authGenState.Accounts)
-	if err != nil {
-		return nil, nil, fmt.Errorf("failed to get accounts from any: %w", err)
-	}
-
-	// ---
-	// bank module genesis
-	bankGenState := banktypes.GetGenesisStateFromAppState(cdc, appState)
-	bankGenState.Params.DefaultSendEnabled = true
-	bankGenState.DenomMetadata = genesisParams.NativeCoinMetadatas
-	balances := bankGenState.Balances
-
-	// save accounts
-
-	// auth module genesis
-	accs = authtypes.SanitizeGenesisAccounts(accs)
-	genAccs, err := authtypes.PackAccounts(accs)
-	if err != nil {
-		return nil, nil, fmt.Errorf("failed to convert accounts into any's: %w", err)
-	}
-	authGenState.Accounts = genAccs
-	authGenStateBz, err := cdc.MarshalJSON(&authGenState)
-	if err != nil {
-		return nil, nil, fmt.Errorf("failed to marshal auth genesis state: %w", err)
-	}
-	appState[authtypes.ModuleName] = authGenStateBz
-
-	// save balances
-	bankGenState.Balances = banktypes.SanitizeGenesisBalances(balances)
-	bankGenStateBz, err := cdc.MarshalJSON(bankGenState)
-	if err != nil {
-		return nil, nil, fmt.Errorf("failed to marshal bank genesis state: %w", err)
-	}
-	appState[banktypes.ModuleName] = bankGenStateBz
-
-	// alloc module genesis
-	allocGenState := alloctypes.GetGenesisStateFromAppState(cdc, appState)
-	allocGenState.Params = genesisParams.AllocParams
-	allocGenStateBz, err := cdc.MarshalJSON(allocGenState)
-	if err != nil {
-		return nil, nil, fmt.Errorf("failed to marshal alloc genesis state: %w", err)
-	}
-	appState[alloctypes.ModuleName] = allocGenStateBz
-
-	// wasm
-	// wasm module genesis
-	wasmGenState := &wasm.GenesisState{
-		Params: genesisParams.WasmParams,
-	}
-	wasmGenStateBz, err := cdc.MarshalJSON(wasmGenState)
-	if err != nil {
-		return nil, nil, fmt.Errorf("failed to marshal wasm genesis state: %w", err)
-	}
-	appState[wasm.ModuleName] = wasmGenStateBz
-
-	minGasPrices, err := sdk.ParseDecCoins("1ustars")
-	if err != nil {
-		return nil, nil, fmt.Errorf("failed to parse dec coins: %w", err)
-	}
-	globalFeeGenState := &globalfeetypes.GenesisState{
-		Params: globalfeetypes.Params{
-			MinimumGasPrices: minGasPrices,
-		},
-	}
-
-	globalFeeGenStateBz, err := cdc.MarshalJSON(globalFeeGenState)
-	if err != nil {
-		return nil, nil, fmt.Errorf("failed to marshal wasm genesis state: %w", err)
-	}
-	appState[globalfeetypes.ModuleName] = globalFeeGenStateBz
-	return appState, genDoc, nil
-}
-
-// params only
-func MainnetGenesisParams() GenesisParams {
-	genParams := GenesisParams{}
-
-	genParams.AirdropSupply = sdk.NewInt(250_000_000_000_000)              // 250M STARS
-	genParams.GenesisTime = time.Date(2021, 10, 29, 17, 0, 0, 0, time.UTC) // Oct 29, 2021 - 17:00 UTC
-
-	genParams.NativeCoinMetadatas = []banktypes.Metadata{
-		{
-			Description: "The native token of Stargaze",
-			DenomUnits: []*banktypes.DenomUnit{
-				{
-					Denom:    BaseCoinUnit,
-					Exponent: 0,
-					Aliases:  nil,
-				},
-				{
-					Denom:    HumanCoinUnit,
-					Exponent: StarsExponent,
-					Aliases:  nil,
-				},
-			},
-			Name:    "Stargaze STARS",
-			Base:    BaseCoinUnit,
-			Display: HumanCoinUnit,
-			Symbol:  "STARS",
-		},
-	}
-
-	// alloc
-	genParams.AllocParams = alloctypes.DefaultParams()
-	genParams.AllocParams.DistributionProportions = alloctypes.DistributionProportions{
-		NftIncentives:    sdk.NewDecWithPrec(45, 2), // 45%
-		DeveloperRewards: sdk.NewDecWithPrec(15, 2), // 15%
-	}
-	genParams.AllocParams.WeightedDeveloperRewardsReceivers = []alloctypes.WeightedAddress{
-		{
-			Address: "stars1xqz6xujjyz0r9uzn7srasle5uynmpa0zkjr5l8",
-			Weight:  sdk.NewDecWithPrec(33, 2),
-		},
-		{
-			Address: "stars15gp36gk6jvfupy8rc4segppa38lhm3helm5f8k",
-			Weight:  sdk.NewDecWithPrec(67, 2).Mul(sdk.NewDecWithPrec(40, 2)),
-		},
-		{
-			Address: "stars168efxgnh55vcgx83x90pw2fves9anw8kmnlsf5",
-			Weight:  sdk.NewDecWithPrec(67, 2).Mul(sdk.NewDecWithPrec(30, 2)),
-		},
-		{
-			Address: "stars139a4n6w6dhwv60dj2clgwm6r0q84gju28z9at0",
-			Weight:  sdk.NewDecWithPrec(67, 2).Mul(sdk.NewDecWithPrec(30, 2)),
-		},
-	}
-
-	// mint
-	genParams.MintParams = minttypes.DefaultParams()
-	genParams.MintParams.MintDenom = BaseCoinUnit
-	genParams.MintParams.StartTime = genParams.GenesisTime.AddDate(1, 0, 0)
-	genParams.MintParams.InitialAnnualProvisions = sdk.NewDec(1_000_000_000_000_000)
-	genParams.MintParams.ReductionFactor = sdk.NewDec(2).QuoInt64(3)
-	genParams.MintParams.BlocksPerYear = uint64(5737588)
-
-	genParams.StakingParams = stakingtypes.DefaultParams()
-	genParams.StakingParams.UnbondingTime = time.Hour * 24 * 7 * 2 // 2 weeks
-	genParams.StakingParams.MaxValidators = 100
-	genParams.StakingParams.BondDenom = genParams.NativeCoinMetadatas[0].Base
-	// MinCommissionRate is enforced in ante-handler
-
-	genParams.DistributionParams = distributiontypes.DefaultParams()
-	// [TODO] update these due to alloc module taking up funds?
-	genParams.DistributionParams.BaseProposerReward = sdk.MustNewDecFromStr("0.01")
-	genParams.DistributionParams.BonusProposerReward = sdk.MustNewDecFromStr("0.04")
-	genParams.DistributionParams.CommunityTax = sdk.MustNewDecFromStr("0.05")
-	genParams.DistributionParams.WithdrawAddrEnabled = true
-
-	genParams.GovParams = govtypes.DefaultParams()
-	genParams.GovParams.DepositParams.MaxDepositPeriod = time.Hour * 24 * 14 // 2 weeks
-	genParams.GovParams.DepositParams.MinDeposit = sdk.NewCoins(sdk.NewCoin(
-		genParams.NativeCoinMetadatas[0].Base,
-		sdk.NewInt(1_000_000_000),
-	))
-	genParams.GovParams.TallyParams.Quorum = sdk.MustNewDecFromStr("0.2") // 20%
-	genParams.GovParams.VotingParams.VotingPeriod = time.Hour * 24 * 3    // 3 days
-
-	genParams.CrisisConstantFee = sdk.NewCoin(
-		genParams.NativeCoinMetadatas[0].Base,
-		sdk.NewInt(100_000_000_000),
-	)
-
-	genParams.SlashingParams = slashingtypes.DefaultParams()
-	genParams.SlashingParams.SignedBlocksWindow = int64(25000)                       // ~41 hr at 6 second blocks
-	genParams.SlashingParams.MinSignedPerWindow = sdk.MustNewDecFromStr("0.05")      // 5% minimum liveness
-	genParams.SlashingParams.DowntimeJailDuration = time.Minute                      // 1 minute jail period
-	genParams.SlashingParams.SlashFractionDoubleSign = sdk.MustNewDecFromStr("0.05") // 5% double sign slashing
-	genParams.SlashingParams.SlashFractionDowntime = sdk.MustNewDecFromStr("0.0001") // 0.01% liveness slashing
-
-	genParams.ConsensusParams = tmtypes.DefaultConsensusParams()
-	genParams.ConsensusParams.Block.MaxBytes = 25 * 1024 * 1024 // 26,214,400 for cosmwasm
-	genParams.ConsensusParams.Block.MaxGas = 100_000_000
-	genParams.ConsensusParams.Evidence.MaxAgeDuration = genParams.StakingParams.UnbondingTime
-	genParams.ConsensusParams.Evidence.MaxAgeNumBlocks = int64(genParams.StakingParams.UnbondingTime.Seconds()) / 3
-	genParams.ConsensusParams.Version.AppVersion = 1
-
-	genParams.WasmParams = wasmtypes.DefaultParams()
-
-	genParams.GlobalFeeParams = globalfeetypes.DefaultParams()
-
-	return genParams
-}
-
-// params only
-func TestnetGenesisParams() GenesisParams {
-	genParams := MainnetGenesisParams()
-
-	genParams.AirdropSupply = sdk.NewInt(250_000_000_000_000)               // 250M STARS
-	genParams.GenesisTime = time.Date(2022, 0o2, 17, 17, 0, 0, 0, time.UTC) // Feb 17
-
-	// mint
-	genParams.MintParams.StartTime = genParams.GenesisTime.Add(time.Minute * 5)
-
-	genParams.GovParams.DepositParams.MaxDepositPeriod = time.Hour * 24 * 14 // 2 weeks
-	genParams.GovParams.DepositParams.MinDeposit = sdk.NewCoins(sdk.NewCoin(
-		genParams.NativeCoinMetadatas[0].Base,
-		sdk.NewInt(1_000_000),
-	))
-	genParams.GovParams.TallyParams.Quorum = sdk.MustNewDecFromStr("0.1") // 10%
-	genParams.GovParams.VotingParams.VotingPeriod = time.Minute * 15      // 15 min
-
-	// alloc
-	genParams.AllocParams = alloctypes.DefaultParams()
-	genParams.AllocParams.DistributionProportions = alloctypes.DistributionProportions{
-		NftIncentives:    sdk.NewDecWithPrec(30, 2), // 30%
-		DeveloperRewards: sdk.NewDecWithPrec(30, 2), // 30%
-	}
-	genParams.AllocParams.WeightedDeveloperRewardsReceivers = []alloctypes.WeightedAddress{
-		// faucet
-		{
-			Address: "stars1qpeu488858wm3uzqfz9e6m76s5jmjjtcuwr8e2",
-			Weight:  sdk.NewDecWithPrec(80, 2),
-		},
-		{
-			Address: "stars1fayut6xzyka29zvznsumlgy5pl4vkn4fkmaznc",
-			Weight:  sdk.NewDecWithPrec(20, 2),
-		},
-	}
-	genParams.WasmParams.CodeUploadAccess = wasmtypes.AllowEverybody
-	genParams.WasmParams.InstantiateDefaultPermission = wasmtypes.AccessTypeEverybody
-
-	return genParams
-}
-
-func DevnetGenesisParams() GenesisParams {
-	genParams := MainnetGenesisParams()
-
-	genParams.AirdropSupply = sdk.NewInt(250_000_000_000_000) // 250M STARS
-	genParams.GenesisTime = time.Now()
-	// mint
-	genParams.MintParams.StartTime = genParams.GenesisTime.Add(time.Hour * 10)
-
-	genParams.GovParams.DepositParams.MaxDepositPeriod = time.Hour * 1 // 1 hour
-	genParams.GovParams.DepositParams.MinDeposit = sdk.NewCoins(sdk.NewCoin(
-		genParams.NativeCoinMetadatas[0].Base,
-		sdk.NewInt(1),
-	))
-	genParams.GovParams.TallyParams.Quorum = sdk.MustNewDecFromStr("0.1")    // 10%
-	genParams.GovParams.TallyParams.Threshold = sdk.MustNewDecFromStr("0.5") // 50%
-	genParams.GovParams.VotingParams.VotingPeriod = time.Minute * 5          // 5 min
-
-	return genParams
-}
-
-func LocalnetGenesisParams() GenesisParams {
-	genParams := MainnetGenesisParams()
-
-	genParams.AirdropSupply = sdk.NewInt(250_000_000_000_000) // 250M STARS
-	genParams.GenesisTime = time.Now()
-	// mint
-	genParams.MintParams.StartTime = genParams.GenesisTime.Add(time.Hour * 10)
-
-	genParams.GovParams.DepositParams.MaxDepositPeriod = time.Hour * 1 // 1 hour
-	genParams.GovParams.DepositParams.MinDeposit = sdk.NewCoins(sdk.NewCoin(
-		genParams.NativeCoinMetadatas[0].Base,
-		sdk.NewInt(1),
-	))
-	genParams.GovParams.TallyParams.Quorum = sdk.MustNewDecFromStr("0.1")    // 10%
-	genParams.GovParams.TallyParams.Threshold = sdk.MustNewDecFromStr("0.5") // 50%
-	genParams.GovParams.VotingParams.VotingPeriod = time.Minute * 1          // 5 min
-	// genParams.WasmParams.MaxWasmCodeSize = 1000 * 1024 * 2                   // 2000kb
-	return genParams
-}
->>>>>>> dedaca9f
+// }