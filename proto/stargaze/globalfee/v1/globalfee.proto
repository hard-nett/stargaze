syntax = "proto3";
package publicawesome.stargaze.globalfee.v1;

import "gogoproto/gogo.proto";
import "cosmos/base/v1beta1/coin.proto";

option go_package = "github.com/public-awesome/stargaze/v9/x/globalfee/types";

// Params holds parameters for the globalfee module.
message Params {
<<<<<<< HEAD
    option (gogoproto.goproto_stringer) = false;
    // Addresses which are whitelisted to modify the gas free operations
    repeated string privileged_address = 1;
    // Minimum stores the minimum gas price(s) for all TX on the chain.
    repeated cosmos.base.v1beta1.DecCoin minimum_gas_prices = 2 [
        (gogoproto.nullable) = false,
        (gogoproto.jsontag) = "minimum_gas_prices,omitempty",
        (gogoproto.moretags) = "yaml:\"minimum_gas_prices\"",
        (gogoproto.castrepeated) = "github.com/cosmos/cosmos-sdk/types.DecCoins"
      ];
=======
  option (gogoproto.goproto_stringer) = false;
  // Addresses which are whitelisted to modify the gas free operations
  repeated string privileged_address = 1;
  // Minimum stores the minimum gas price(s) for all TX on the chain.
  repeated cosmos.base.v1beta1.DecCoin minimum_gas_prices = 2 [
    (gogoproto.nullable) = false,
    (gogoproto.jsontag) = "minimum_gas_prices,omitempty",
    (gogoproto.moretags) = "yaml:\"minimum_gas_prices\"",
    (gogoproto.castrepeated) = "github.com/cosmos/cosmos-sdk/types.DecCoins"
  ];
>>>>>>> 6d74b14e
}

// Configuration for code Ids which can have zero gas operations
message CodeAuthorization {
  // authorized code ids
  uint64 code_id = 1 [ (gogoproto.moretags) = "yaml:\"code_id\"" ];
  // authorized contract operation methods
  repeated string methods = 2 [ (gogoproto.moretags) = "yaml:\"methods\"" ];
}

// Configuration for contract addresses which can have zero gas operations
message ContractAuthorization {
  // authorized contract addresses
  string contract_address = 1
      [ (gogoproto.moretags) = "yaml:\"contract_address\"" ];
  // authorized contract operation methods
  repeated string methods = 2 [ (gogoproto.moretags) = "yaml:\"methods\"" ];
}<|MERGE_RESOLUTION|>--- conflicted
+++ resolved
@@ -8,7 +8,6 @@
 
 // Params holds parameters for the globalfee module.
 message Params {
-<<<<<<< HEAD
     option (gogoproto.goproto_stringer) = false;
     // Addresses which are whitelisted to modify the gas free operations
     repeated string privileged_address = 1;
@@ -19,18 +18,6 @@
         (gogoproto.moretags) = "yaml:\"minimum_gas_prices\"",
         (gogoproto.castrepeated) = "github.com/cosmos/cosmos-sdk/types.DecCoins"
       ];
-=======
-  option (gogoproto.goproto_stringer) = false;
-  // Addresses which are whitelisted to modify the gas free operations
-  repeated string privileged_address = 1;
-  // Minimum stores the minimum gas price(s) for all TX on the chain.
-  repeated cosmos.base.v1beta1.DecCoin minimum_gas_prices = 2 [
-    (gogoproto.nullable) = false,
-    (gogoproto.jsontag) = "minimum_gas_prices,omitempty",
-    (gogoproto.moretags) = "yaml:\"minimum_gas_prices\"",
-    (gogoproto.castrepeated) = "github.com/cosmos/cosmos-sdk/types.DecCoins"
-  ];
->>>>>>> 6d74b14e
 }
 
 // Configuration for code Ids which can have zero gas operations
