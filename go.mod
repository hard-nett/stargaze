--- conflicted
+++ resolved
@@ -20,13 +20,8 @@
 	github.com/tendermint/spm v0.0.0-00010101000000-000000000000
 	github.com/tendermint/tendermint v0.34.24
 	github.com/tendermint/tm-db v0.6.7
-<<<<<<< HEAD
 	google.golang.org/genproto v0.0.0-20221207170731-23e4bf6bdc37
 	google.golang.org/grpc v1.51.0
-=======
-	google.golang.org/genproto v0.0.0-20221024183307-1bc688fe9f3e
-	google.golang.org/grpc v1.50.1
->>>>>>> b33468bd
 	google.golang.org/protobuf v1.28.2-0.20220831092852-f930b1dc76e8
 	gopkg.in/yaml.v2 v2.4.0
 )
@@ -59,12 +54,8 @@
 	github.com/dustin/go-humanize v1.0.0 // indirect
 	github.com/dvsekhvalnov/jose2go v1.5.0 // indirect
 	github.com/felixge/httpsnoop v1.0.1 // indirect
-<<<<<<< HEAD
-	github.com/fsnotify/fsnotify v1.5.4 // indirect
 	github.com/ghodss/yaml v1.0.0 // indirect
-=======
 	github.com/fsnotify/fsnotify v1.6.0 // indirect
->>>>>>> b33468bd
 	github.com/go-kit/kit v0.12.0 // indirect
 	github.com/go-kit/log v0.2.1 // indirect
 	github.com/go-logfmt/logfmt v0.5.1 // indirect
@@ -128,17 +119,11 @@
 	go.etcd.io/bbolt v1.3.6 // indirect
 	golang.org/x/crypto v0.2.0 // indirect
 	golang.org/x/exp v0.0.0-20220722155223-a9213eeb770e // indirect
-<<<<<<< HEAD
 	golang.org/x/net v0.3.0 // indirect
 	golang.org/x/sys v0.3.0 // indirect
 	golang.org/x/term v0.3.0 // indirect
 	golang.org/x/text v0.5.0 // indirect
-=======
-	golang.org/x/net v0.2.0 // indirect
-	golang.org/x/sys v0.2.0 // indirect
-	golang.org/x/term v0.2.0 // indirect
-	golang.org/x/text v0.4.0 // indirect
->>>>>>> b33468bd
+
 	gopkg.in/ini.v1 v1.67.0 // indirect
 	gopkg.in/yaml.v3 v3.0.1 // indirect
 	nhooyr.io/websocket v1.8.6 // indirect
