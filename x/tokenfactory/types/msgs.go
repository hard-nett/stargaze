--- conflicted
+++ resolved
@@ -67,16 +67,12 @@
 func (m MsgMint) ValidateBasic() error {
 	_, err := sdk.AccAddressFromBech32(m.Sender)
 	if err != nil {
-<<<<<<< HEAD
-		return errorsmod.Wrapf(sdkerrors.ErrInvalidAddress, "Invalid sender address (%s)", err)
-=======
-		return sdkerrors.Wrapf(sdkerrors.ErrInvalidAddress, "invalid sender address (%s)", err)
+		return errorsmod.Wrapf(sdkerrors.ErrInvalidAddress, "invalid sender address (%s)", err)
 	}
 
 	_, err = sdk.AccAddressFromBech32(m.MintToAddress)
 	if m.MintToAddress != "" && err != nil {
-		return sdkerrors.Wrapf(sdkerrors.ErrInvalidAddress, "invalid mint_to_address address (%s)", err)
->>>>>>> dedaca9f
+		return errorsmod.Wrapf(sdkerrors.ErrInvalidAddress, "invalid mint_to_address address (%s)", err)
 	}
 
 	if !m.Amount.IsValid() || m.Amount.Amount.Equal(sdk.ZeroInt()) {
