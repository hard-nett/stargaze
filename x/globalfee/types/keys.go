package types

import (
	sdk "github.com/cosmos/cosmos-sdk/types"
)

const (
	// ModuleName is the module name.
	ModuleName = "globalfee"
	// StoreKey is the module KV storage prefix key.
	StoreKey = ModuleName
	// QuerierRoute is the querier route for the module.
	QuerierRoute = ModuleName
	// MemStoreKey defines the in-memory store key
	MemStoreKey = "mem_globalfee"
	// RouterKey is the message route f
	RouterKey = ModuleName
)

var (
	CodeAuthorizationPrefix     = []byte{0x00}
	ContractAuthorizationPrefix = []byte{0x01}
)

func GetCodeAuthorizationPrefix(codeId uint64) []byte {
	return append(CodeAuthorizationPrefix, sdk.Uint64ToBigEndian(codeId)...)
}

func GetContractAuthorizationPrefix(contractAddress sdk.AccAddress) []byte {
	return append(ContractAuthorizationPrefix, contractAddress...)
<<<<<<< HEAD
}

func i64tob(val uint64) []byte {
	r := make([]byte, 8)
	for i := uint64(0); i < 8; i++ {
		r[i] = byte((val >> (i * 8)) & 0xff)
	}
	return r
=======
>>>>>>> 6d74b14e
}<|MERGE_RESOLUTION|>--- conflicted
+++ resolved
@@ -28,15 +28,4 @@
 
 func GetContractAuthorizationPrefix(contractAddress sdk.AccAddress) []byte {
 	return append(ContractAuthorizationPrefix, contractAddress...)
-<<<<<<< HEAD
-}
-
-func i64tob(val uint64) []byte {
-	r := make([]byte, 8)
-	for i := uint64(0); i < 8; i++ {
-		r[i] = byte((val >> (i * 8)) & 0xff)
-	}
-	return r
-=======
->>>>>>> 6d74b14e
 }