package cli

import (
	"fmt"
	"strconv"

	"github.com/cosmos/cosmos-sdk/client"
	"github.com/cosmos/cosmos-sdk/client/flags"
	"github.com/public-awesome/stargaze/v9/x/globalfee/types"
	"github.com/spf13/cobra"
)

// GetQueryCmd builds query command group for the module.
func GetQueryCmd() *cobra.Command {
	cmd := &cobra.Command{
		Use:                        types.ModuleName,
		Short:                      fmt.Sprintf("Querying commands for the %s module", types.ModuleName),
		DisableFlagParsing:         true,
		SuggestionsMinimumDistance: 2,
		RunE:                       client.ValidateCmd,
	}

	cmd.AddCommand(GetCmdParams())
	cmd.AddCommand(GetCmdCodeAuthorization())
	cmd.AddCommand(GetCmdContractAuthorization())
<<<<<<< HEAD
=======
	cmd.AddCommand(GetCmdAuthorizations())
>>>>>>> f2a563e8

	return cmd
}

func GetCmdParams() *cobra.Command {
	cmd := &cobra.Command{
		Use:   "params",
		Short: "List the module params",
		Args:  cobra.NoArgs,
		RunE: func(cmd *cobra.Command, args []string) error {
			clientCtx, err := client.GetClientQueryContext(cmd)
			if err != nil {
				return err
			}

			queryClient := types.NewQueryClient(clientCtx)
			res, err := queryClient.Params(
				cmd.Context(),
				&types.QueryParamsRequest{},
			)
			if err != nil {
				return err
			}
			return clientCtx.PrintProto(res)
		},
	}
	flags.AddQueryFlagsToCmd(cmd)
	return cmd
}

func GetCmdCodeAuthorization() *cobra.Command {
	cmd := &cobra.Command{
		Use:   "auth_by_code_id [code-id]",
		Short: "Gets the authorizations for given code id",
		Args:  cobra.ExactArgs(1),
		RunE: func(cmd *cobra.Command, args []string) error {
			clientCtx, err := client.GetClientQueryContext(cmd)
			if err != nil {
				return err
			}

			codeId, err := strconv.ParseUint(args[0], 10, 64)
			if err != nil {
				return err
			}

			queryClient := types.NewQueryClient(clientCtx)
			res, err := queryClient.CodeAuthorization(
				cmd.Context(),
				&types.QueryCodeAuthorizationRequest{
					CodeId: codeId,
				},
			)
			if err != nil {
				return err
			}
			return clientCtx.PrintProto(res)
		},
	}
	flags.AddQueryFlagsToCmd(cmd)
	return cmd
}

func GetCmdContractAuthorization() *cobra.Command {
	cmd := &cobra.Command{
		Use:   "auth_by_contract_address [contract-address]",
		Short: "Gets the authorizations for given contract address",
		Args:  cobra.ExactArgs(1),
		RunE: func(cmd *cobra.Command, args []string) error {
			clientCtx, err := client.GetClientQueryContext(cmd)
			if err != nil {
				return err
			}

			queryClient := types.NewQueryClient(clientCtx)
			res, err := queryClient.ContractAuthorization(
				cmd.Context(),
				&types.QueryContractAuthorizationRequest{
					ContractAddress: args[0],
				},
			)
			if err != nil {
				return err
			}
			return clientCtx.PrintProto(res)
		},
	}
	flags.AddQueryFlagsToCmd(cmd)
	return cmd
<<<<<<< HEAD
=======
}

func GetCmdAuthorizations() *cobra.Command {
	cmd := &cobra.Command{
		Use:   "auth_all",
		Short: "Gets all the authorizations",
		Args:  cobra.ExactArgs(1),
		RunE: func(cmd *cobra.Command, args []string) error {
			clientCtx, err := client.GetClientQueryContext(cmd)
			if err != nil {
				return err
			}

			queryClient := types.NewQueryClient(clientCtx)
			res, err := queryClient.Authorizations(
				cmd.Context(),
				&types.QueryAuthorizationsRequest{},
			)
			if err != nil {
				return err
			}
			return clientCtx.PrintProto(res)
		},
	}
	flags.AddQueryFlagsToCmd(cmd)
	return cmd
>>>>>>> f2a563e8
}<|MERGE_RESOLUTION|>--- conflicted
+++ resolved
@@ -23,10 +23,7 @@
 	cmd.AddCommand(GetCmdParams())
 	cmd.AddCommand(GetCmdCodeAuthorization())
 	cmd.AddCommand(GetCmdContractAuthorization())
-<<<<<<< HEAD
-=======
 	cmd.AddCommand(GetCmdAuthorizations())
->>>>>>> f2a563e8
 
 	return cmd
 }
@@ -116,8 +113,6 @@
 	}
 	flags.AddQueryFlagsToCmd(cmd)
 	return cmd
-<<<<<<< HEAD
-=======
 }
 
 func GetCmdAuthorizations() *cobra.Command {
@@ -144,5 +139,4 @@
 	}
 	flags.AddQueryFlagsToCmd(cmd)
 	return cmd
->>>>>>> f2a563e8
 }