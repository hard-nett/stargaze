package cli

import (
	"fmt"
	"strconv"
	"strings"

	"github.com/cosmos/cosmos-sdk/client"
	"github.com/cosmos/cosmos-sdk/client/flags"
	"github.com/cosmos/cosmos-sdk/client/tx"
	"github.com/public-awesome/stargaze/v9/x/globalfee/types"
	"github.com/spf13/cobra"
)

// GetTxCmd builds tx command group for the module.
func GetTxCmd() *cobra.Command {
	cmd := &cobra.Command{
		Use:                        types.ModuleName,
		Short:                      fmt.Sprintf("%s transactions subcommands", types.ModuleName),
		DisableFlagParsing:         true,
		SuggestionsMinimumDistance: 2,
		RunE:                       client.ValidateCmd,
	}

	cmd.AddCommand(CmdSetCodeAuthorization())
	cmd.AddCommand(CmdRemoveCodeAuthorization())
	cmd.AddCommand(CmdSetContractAuthorization())
	cmd.AddCommand(CmdRemoveContractAuthorization())

	return cmd
}

func CmdSetCodeAuthorization() *cobra.Command {
	cmd := &cobra.Command{
		Use:   "set-code-authorization [code-id] [methods]",
		Short: "Creates or updates the gasless operation authorization for the given code id and for the provided methods",
		Args:  cobra.ExactArgs(2),
		RunE: func(cmd *cobra.Command, args []string) (err error) {
			clientCtx, err := client.GetClientTxContext(cmd)
			if err != nil {
				return err
			}

			codeId, err := strconv.ParseUint(args[0], 10, 64)
			if err != nil {
				return err
			}

			methods := strings.Split(args[1], ",")

			msg := types.NewMsgSetCodeAuthorization(
				clientCtx.GetFromAddress().String(),
				codeId,
				methods,
			)
			if err := msg.ValidateBasic(); err != nil {
				return err
			}
			return tx.GenerateOrBroadcastTxCLI(clientCtx, cmd.Flags(), msg)
		},
	}

	flags.AddTxFlagsToCmd(cmd)

	return cmd
}

func CmdRemoveCodeAuthorization() *cobra.Command {
	cmd := &cobra.Command{
		Use:   "remove-code-authorization [code-id]",
		Short: "Removes any previously set code authorizations",
		Args:  cobra.ExactArgs(1),
		RunE: func(cmd *cobra.Command, args []string) (err error) {
			clientCtx, err := client.GetClientTxContext(cmd)
			if err != nil {
				return err
			}

			codeId, err := strconv.ParseUint(args[0], 10, 64)
			if err != nil {
				return err
			}

			msg := types.NewMsgRemoveCodeAuthorization(
				clientCtx.GetFromAddress().String(),
				codeId,
			)

			if err := msg.ValidateBasic(); err != nil {
				return err
			}
			return tx.GenerateOrBroadcastTxCLI(clientCtx, cmd.Flags(), msg)
		},
	}

	flags.AddTxFlagsToCmd(cmd)

	return cmd
}

func CmdSetContractAuthorization() *cobra.Command {
	cmd := &cobra.Command{
		Use:   "set-contract-authorization [contract-address] [methods]",
		Short: "Creates or updates the gasless operation authorization for the given contract address and for the provided methods",
<<<<<<< HEAD
		Args:  cobra.ExactArgs(2),
=======
		Args:  cobra.ExactArgs(0),
>>>>>>> f2a563e8
		RunE: func(cmd *cobra.Command, args []string) (err error) {
			clientCtx, err := client.GetClientTxContext(cmd)
			if err != nil {
				return err
			}

			methods := strings.Split(args[1], ",")

			msg := types.NewMsgSetContractAuthorization(
				clientCtx.GetFromAddress().String(),
				args[0],
				methods,
			)
			if err := msg.ValidateBasic(); err != nil {
				return err
			}
			return tx.GenerateOrBroadcastTxCLI(clientCtx, cmd.Flags(), msg)
		},
	}

	flags.AddTxFlagsToCmd(cmd)

	return cmd
}

func CmdRemoveContractAuthorization() *cobra.Command {
	cmd := &cobra.Command{
		Use:   "remove-contract-authorization [contract-address]",
		Short: "Removes any previously set contract authorizations",
<<<<<<< HEAD
		Args:  cobra.ExactArgs(1),
=======
		Args:  cobra.ExactArgs(0),
>>>>>>> f2a563e8
		RunE: func(cmd *cobra.Command, args []string) (err error) {
			clientCtx, err := client.GetClientTxContext(cmd)
			if err != nil {
				return err
			}

			msg := types.NewMsgRemoveContractAuthorization(
				clientCtx.GetFromAddress().String(),
				args[0],
			)
			if err := msg.ValidateBasic(); err != nil {
				return err
			}
			return tx.GenerateOrBroadcastTxCLI(clientCtx, cmd.Flags(), msg)
		},
	}

	flags.AddTxFlagsToCmd(cmd)

	return cmd
}<|MERGE_RESOLUTION|>--- conflicted
+++ resolved
@@ -102,11 +102,7 @@
 	cmd := &cobra.Command{
 		Use:   "set-contract-authorization [contract-address] [methods]",
 		Short: "Creates or updates the gasless operation authorization for the given contract address and for the provided methods",
-<<<<<<< HEAD
-		Args:  cobra.ExactArgs(2),
-=======
 		Args:  cobra.ExactArgs(0),
->>>>>>> f2a563e8
 		RunE: func(cmd *cobra.Command, args []string) (err error) {
 			clientCtx, err := client.GetClientTxContext(cmd)
 			if err != nil {
@@ -136,11 +132,7 @@
 	cmd := &cobra.Command{
 		Use:   "remove-contract-authorization [contract-address]",
 		Short: "Removes any previously set contract authorizations",
-<<<<<<< HEAD
-		Args:  cobra.ExactArgs(1),
-=======
 		Args:  cobra.ExactArgs(0),
->>>>>>> f2a563e8
 		RunE: func(cmd *cobra.Command, args []string) (err error) {
 			clientCtx, err := client.GetClientTxContext(cmd)
 			if err != nil {
